[build-system]
# Minimum requirements for the build system to execute.
# Keep this on a single line for the grep magic of build scripts to work
requires = ["setuptools>=61", "wheel", "Cython>=0.28", "numpy", "gitpython", "packaging", "tomli;python_version<'3.11'", "versioneer[toml]"]
# needs saxon9he.jar in CLASSPATH

build-backend = "setuptools.build_meta"

[project]
name = "imaspy"
authors = [
  {name = "IMASPy Developers"},
  {name = "Olivier Hoenen", email = "olivier.hoenen@iter.org"},
]
description = "Pythonic wrappers for the IMAS Access Layer"
readme = {file = "README.md", content-type = "text/markdown"}
requires-python = ">=3.7"
license = {file = "LICENSE.md"}
classifiers = [
    "Development Status :: 3 - Alpha",
    "Environment :: Console",
    "Environment :: Plugins",
    "Environment :: X11 Applications",
    "Framework :: Flake8",
    "Framework :: IPython",
    "Framework :: Matplotlib",
    "Framework :: Pytest",
    "Framework :: Sphinx",
# Custom trove classifiers are not allowed, and newer versions of python setuptools will fail to build
# when classifiers other than those listed on: https://pypi.org/classifiers/ are included
#    "Framework :: IMAS",
    "Intended Audience :: Developers",
    "Intended Audience :: Science/Research",
    "Intended Audience :: System Administrators",
# The license is prepended by private which makes it a valid trove classifier,
# it will also prevent uploading to package indices such as PyPI
    "Private :: License :: ITER License",
    "Natural Language :: English",
    "Operating System :: POSIX",
    "Operating System :: POSIX :: Linux",
    "Programming Language :: Python",
    "Programming Language :: Python :: 3",
    "Programming Language :: Python :: 3.8",
    "Programming Language :: Python :: 3.9",
    "Programming Language :: Unix Shell",
    "Topic :: Database",
    "Topic :: Database :: Front-Ends",
    "Topic :: Scientific/Engineering",
    "Topic :: Scientific/Engineering :: Physics",
    "Topic :: Scientific/Engineering :: Visualization",
    "Topic :: Software Development :: Libraries",
    "Topic :: Software Development :: Libraries :: Python Modules",
    "Topic :: System",
    "Topic :: System :: Software Distribution",
    "Topic :: Utilities",
]
dynamic = ["version"]
dependencies = [
    "numpy>=1.15.4",
    "cached-property; python_version < '3.8'",
    "rich",
    "scipy",
    "click",
    "importlib_resources",
    "packaging",
]

[project.optional-dependencies]
# these self-dependencies are available since pip 21.2
all = [
    "imaspy[test,docs]"
]
docs = [
    "sphinx>=6.0.0,<7.0.0",
    "recommonmark>=0.6",
    "sphinx-autosummary-accessors>=0.1.2",
    "sphinx-autodoc-typehints>=1.1.1",
    "sphinxcontrib.mermaid>=0.8",
    "sphinx-tabs",
    "sphinx-immaterial",
]
test = [
    "pytest>=5.4.1",
    "pytest-cov>=0.6",
    "pytest-xdist",
    "pytest-randomly",
<<<<<<< HEAD
    "matplotlib",
=======
    "asv",
    # virtualenv is a dependency of asv
    "virtualenv",
>>>>>>> a6c9c541
]

[project.scripts]
build_DD = "imaspy.dd_helpers:prepare_data_dictionaries"
imaspy = "imaspy.command.cli:cli"

[project.urls]
homepage = "https://git.iter.org/projects/IMAS/repos/imaspy"

[tool.setuptools.packages.find]
where = ["."]
include = ["imaspy*"]

[tool.pytest.ini_options]
minversion = "6.0"
addopts = "--strict-markers"
markers = [
    "cli: Tests for the command line interface.",
    "slow: Slow tests.",
]
testpaths = "imaspy"

[tool.versioneer]
VCS = "git"
style = "pep440"
versionfile_source = "imaspy/_version.py"
versionfile_build = "imaspy/_version.py"
tag_prefix = ""
parentdir_prefix = ""<|MERGE_RESOLUTION|>--- conflicted
+++ resolved
@@ -84,13 +84,10 @@
     "pytest-cov>=0.6",
     "pytest-xdist",
     "pytest-randomly",
-<<<<<<< HEAD
     "matplotlib",
-=======
     "asv",
     # virtualenv is a dependency of asv
     "virtualenv",
->>>>>>> a6c9c541
 ]
 
 [project.scripts]
