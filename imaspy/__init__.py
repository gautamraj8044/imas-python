--- conflicted
+++ resolved
@@ -36,10 +36,6 @@
     db_entry,
     dd_helpers,
     dd_zip,
-<<<<<<< HEAD
-    imas_al_env_parsing,
-=======
->>>>>>> 0d4ec494
     mdsplus_model,
     util,
 )
