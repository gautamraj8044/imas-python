# This file is part of IMASPy.
# You should have received the IMASPy LICENSE file with this project.

from enum import Enum
from functools import lru_cache
from typing import Tuple, Optional

import numpy as np

from imaspy.ids_defs import EMPTY_INT, EMPTY_FLOAT, EMPTY_COMPLEX
from imaspy.ids_defs import INTEGER_DATA, DOUBLE_DATA, COMPLEX_DATA, CHAR_DATA


class IDSDataType(Enum):
    """Enum representing the possible data types in an IDS"""

    STRUCTURE = "structure"
    """IDS structure. Maps to an IDSStructure object."""

    STRUCT_ARRAY = "struct_array"
    """IDS array of structures. Maps to an IDSStructArray object with IDSStructure
    children."""

    STR = "STR"
    """String data."""

    INT = "INT"
    """Integer data."""

    FLT = "FLT"
    """Floating point data."""

    CPX = "CPX"
    """Complex data."""

    def __init__(self, value) -> None:
        self.default = {
            "STR": "",
            "INT": EMPTY_INT,
            "FLT": EMPTY_FLOAT,
            "CPX": EMPTY_COMPLEX,
        }.get(value, None)
<<<<<<< HEAD
        self.al_type = {
=======
        """Default value for a field with this type."""

        self.ual_type = {
>>>>>>> 0d4ec494
            "STR": CHAR_DATA,
            "INT": INTEGER_DATA,
            "FLT": DOUBLE_DATA,
            "CPX": COMPLEX_DATA,
        }.get(value, None)
        """Lowlevel identifier for this type."""

        self.python_type = {
            "STR": str,
            "INT": int,
            "FLT": float,
            "CPX": complex,
        }.get(value, None)
        """Python type for 0D instances of this type."""

        self.numpy_dtype = {
            "INT": np.int32,
            "FLT": np.float64,
            "CPX": np.complex128,
        }.get(value, None)
        """Numpy dtype for array instances of this type."""

    @staticmethod
    @lru_cache(maxsize=None)
    def parse(data_type: Optional[str]) -> Tuple[Optional["IDSDataType"], int]:
        """Parse data type string from the Data Dictionary.

        Args:
            data_type: Data type string from the DD.

        Returns:
            parsed_datatype: IDSDataType instance representing the parsed data type.
            ndim: number of dimensions.

        Examples:
            >>> IDSDataType.parse("STR_1D")
            (<IDSDataType.STR: 'STR'>, 1)
            >>> IDSDataType.parse("struct_array")
            (<IDSDataType.STRUCT_ARRAY: 'struct_array'>, 1)
            >>> IDSDataType.parse("structure")
            (<IDSDataType.STRUCTURE: 'structure'>, 0)
            >>> IDSDataType.parse("CPX_5D")
            (<IDSDataType.CPX: 'CPX'>, 5)
        """
        if data_type is None:
            return None, 0
        if data_type == "structure":
            ndim = 0
        elif data_type == "struct_array":
            ndim = 1
        else:
            dtype, *rest = data_type.upper().split("_")
            if rest == ["TYPE"]:  # legacy str_type, int_type, flt_type, cpx_type:
                ndim = 0
            elif rest and "0" <= rest[0][0] <= "9":
                # works for both legacy flt_1d_type and regular TYP_ND
                ndim = int(rest[0][0])
            else:
                raise ValueError(f"Unknown IDS data type: {data_type}")
            data_type = dtype
        return IDSDataType(data_type), ndim<|MERGE_RESOLUTION|>--- conflicted
+++ resolved
@@ -40,13 +40,9 @@
             "FLT": EMPTY_FLOAT,
             "CPX": EMPTY_COMPLEX,
         }.get(value, None)
-<<<<<<< HEAD
-        self.al_type = {
-=======
         """Default value for a field with this type."""
 
-        self.ual_type = {
->>>>>>> 0d4ec494
+        self.al_type = {
             "STR": CHAR_DATA,
             "INT": INTEGER_DATA,
             "FLT": DOUBLE_DATA,
