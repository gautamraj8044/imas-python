--- conflicted
+++ resolved
@@ -1,18 +1,9 @@
 # This file is part of IMASPy.
 # You should have received the IMASPy LICENSE file with this project.
 
-<<<<<<< HEAD
 import copy
 import logging
 
-import scipy.interpolate
-
-from imaspy.ids_defs import IDS_TIME_MODE_HOMOGENEOUS
-from imaspy.ids_primitive import IDSPrimitive
-from imaspy.ids_toplevel import IDSToplevel
-
-logger = logging.getLogger(__name__)
-=======
 import numpy
 import rich
 from rich.console import Group
@@ -22,7 +13,13 @@
 from rich.table import Table
 from rich.text import Text
 from rich.tree import Tree
->>>>>>> 1b4e7adc
+import scipy.interpolate
+
+from imaspy.ids_defs import IDS_TIME_MODE_HOMOGENEOUS
+from imaspy.ids_primitive import IDSPrimitive
+from imaspy.ids_toplevel import IDSToplevel
+
+logger = logging.getLogger(__name__)
 
 
 def visit_children(func, node, leaf_only=True):
@@ -61,7 +58,6 @@
             visit_children(func, child, leaf_only)
 
 
-<<<<<<< HEAD
 def resample(node, old_time, new_time, homogeneousTime=None, inplace=False, **kwargs):
     """Resample all primitives in their time dimension to a new time array"""
     if homogeneousTime is None:
@@ -114,7 +110,8 @@
         )
 
     return el
-=======
+
+
 def print_tree(structure, hide_empty_nodes=True):
     with numpy.printoptions(threshold=5, linewidth=1024, precision=4):
         rich.print(make_tree(structure, hide_empty_nodes))
@@ -226,5 +223,4 @@
 
         renderables.append(Panel(child_table, title="Child nodes"))
 
-    rich.print(Panel.fit(Group(*renderables), title=title, border_style="scope.border"))
->>>>>>> 1b4e7adc
+    rich.print(Panel.fit(Group(*renderables), title=title, border_style="scope.border"))