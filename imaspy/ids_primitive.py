# This file is part of IMASPy.
# You should have received IMASPy LICENSE file with this project.
""" Core IDS classes

Provides the class for an IDS Primitive data type

* :py:class:`IDSPrimitive`
"""

import logging
import numbers

import numpy as np

from imaspy.setup_logging import root_logger as logger
from imaspy.al_exception import ALException
from imaspy.context_store import context_store
from imaspy.ids_defs import (
    DD_TYPES,
    CHAR_DATA,
    DOUBLE_DATA,
    INTEGER_DATA,
    COMPLEX_DATA,
    ids_type_to_default,
    hli_utils,
    needs_imas,
)
from imaspy.ids_mixin import IDSMixin


class IDSPrimitive(IDSMixin):
    """IDS leaf node

    Represents actual data. Examples are (arrays of) strings, floats, integers.
    Lives entirely in-memory until 'put' into a database.
    """

    def __init__(
        self,
        name,
        ids_type,
        ndims,
        parent=None,
        value=None,
        coordinates=None,
        structure_xml=None,
        var_type="dynamic",
    ):
        """Initialize IDSPrimitive

        Args:
            name: Name of the leaf node. Will be used in path generation when
                stored in DB
            ids_type: String representing the IDS type. Will be used to convert
                to Python equivalent
            ndims: Dimensionality of data
            parent: Parent node of this leaf. Can be anything with a _path attribute.
                Will be used in path generation when stored in DB
            value: Value to fill the leaf with. Can be anything castable by
                IDSPrimitive.cast_value. If not given, will be filled by
                default data matching given ids_type and ndims
            coordinates: Data coordinates of the node
            var_type: 'static', 'dynamic', or 'const'
        """
        # Devnote. As IDSNumericArray uses this __init__, and IDSNumericArray
        # subclasses np.lib.mixins.NDArrayOperatorsMixin, copy the call
        # signature of np.lib.mixins.NDArrayOperatorsMixins __init__ to
        # let IDSNumericArray act as a numpy array
        super().__init__(
            parent,
            name,
            coordinates=coordinates,
            structure_xml=structure_xml,
        )

        if ids_type != "STR" and ndims != 0 and self.__class__ == IDSPrimitive:
            raise ValueError(
                "{!s} should be 0D! Got ndims={:d}. "
                "Instantiate using IDSNumericArray instead".format(
                    self.__class__, ndims
                )
            )

        self.__value = value
        self._ids_type = ids_type
        self._var_type = var_type
        self._ndims = ndims
        self._backend_type = None
        self._backend_ndims = None

    @property
    def has_value(self):
        """True if a value is defined here"""
        return self.__value is not None

    @property
    def _default(self):
        if self._ndims == 0:
            return ids_type_to_default[self._ids_type]
        return np.full((0,) * self._ndims, ids_type_to_default[self._ids_type])

    def __iter__(self):
        return iter([])

    @property
    def value(self):
        """Return the value of this IDSPrimitive if it is set,
        otherwise return the default"""
        if self.__value is None:
            return self._default
        return self.__value

    @value.setter
    def value(self, setter_value):
        if isinstance(setter_value, type(self)):
            # No need to cast, just overwrite contained value
            if (
                setter_value._ids_type == self._ids_type
                and setter_value._ndims == self._ndims
            ):
                self.__value = setter_value.value
            # Can we cast the internal value to a valid value?
            else:
                self.__value = self.cast_value(setter_value.value)
        else:
            self.__value = self.cast_value(setter_value)

    def __eq__(self, other):
        if isinstance(other, IDSPrimitive):
            ref = other.value
        else:
            ref = other

        if self._ndims >= 1:
            return np.array_equal(self.value, ref)
        else:
            return self.value == ref

    def cast_value(self, value):
        # Cast list-likes to arrays
        if isinstance(value, (list, tuple)):
            value = np.array(value)

        # Cast values to their IDS-python types
        if self._ids_type == "STR" and self._ndims == 0:
            value = str(value)
        elif self._ids_type == "INT" and self._ndims == 0:
            value = int(value)
        elif self._ids_type == "FLT" and self._ndims == 0:
            value = float(value)
        elif self._ids_type == "CPX" and self._ndims == 0:
            value = complex(value)
        elif self._ndims >= 1:
            if self._ids_type == "FLT":
                value = np.array(value, dtype=np.float64)
            elif self._ids_type == "CPX":
                value = np.array(value, dtype=np.complex128)
            elif self._ids_type == "INT":
                value = np.array(value, dtype=np.int64)
            elif self._ids_type == "STR":
                # make sure that all the strings are decoded
                if isinstance(value, np.ndarray):
                    value = list(
                        [
                            str(val, encoding="UTF-8")
                            if isinstance(val, bytes)
                            else val
                            for val in value
                        ]
                    )
            else:
                raise TypeError(
                    "Unknown numpy type %s, cannot convert from python to IDS type"
                    % (value.dtype,)
                )
        else:
            raise TypeError(
                "Unknown python type %s, cannot convert from python to IDS type"
                % (type(value),)
            )
        return value

<<<<<<< HEAD
    @needs_imas
    def put(self, ctx, homogeneousTime, **kwargs):
        """Put data into UAL backend storage format
=======
    @staticmethod
    def parse_data(name, ndims, write_type, value):
        """ Parse IDS information to generate a IMASPy data structure.
>>>>>>> 7ecb0784


        Args:
            name: The name of the IDS node, e.g. b0_error_upper
            ndims: Dimensionality of the given data
            write_type: Type as defined in the IDS or backend, e.g. FLT
            value: The value of the data saved in IMASPy
        """
        # Convert imaspy ids_type to ual scalar_type
        if write_type == "INT":
            scalar_type = 1
        elif write_type == "FLT":
            scalar_type = 2
        elif write_type == "CPX":  # TODO: Add CPX to ids_minimal_types.xml
            scalar_type = 3

        # Check sanity of given data
        if write_type in ["INT", "FLT", "CPX"] and ndims == 0:
            # Manually convert value to write_type
            # TODO: bundle these as 'generic' migrations
            if write_type == "INT":
                value = round(value)
            elif write_type == "FLT":
                value = float(value)
            data = value
        elif write_type in ["INT", "FLT", "CPX"]:
            # Arrays will be converted by isTypeValid
            if not hli_utils.HLIUtils.isTypeValid(value, name, "NP_ARRAY"):
                raise RuntimeError(f"Value {value} not valid for field {name}")
            data = value
        else:
            # TODO: convert data on write time here
            if write_type == "INT":
                data = round(value)
            elif write_type == "FLT":
                data = float(value)
            else:
                data = value
        return data

    @staticmethod
    def data_is_default(data, default):
        # Do not write if data is the same as the default of the leaf node
        # TODO: set default of backend xml instead
        if isinstance(data, (list, np.ndarray)):
            if len(data) == 0 or np.array_equal(
                np.asarray(data), np.asarray(default)
            ):
                return True
            # we need the extra asarray to convert the list back to an np ndarray
        elif data == default:
            return True
        return False

    def put(self, ctx, homogeneousTime, **kwargs):
        """Put data into UAL backend storage format

        Does minor sanity checking before calling the cython backend.
        Tries to dynamically build all needed information for the UAL.
        """
        if self._name is None:
            raise RuntimeError("_name attribute not defined."
                               " Cannot put in database as location in "
                               "tree can not be determined")
        if "types" in kwargs:
            if self._var_type not in kwargs["types"]:
                logger.debug(
                    "Skipping write of %s because var_type %s not in %s",
                    self._name,
                    self._var_type,
                    kwargs["types"],
                )
                return
        write_type = self._backend_type or self._ids_type
        ndims = self._backend_ndims or self._ndims
        data = self.parse_data(self._name, ndims, write_type, self.value)

        if self.data_is_default(data, self._default):
            return

        # Call signature
        # ual_write_data(ctx, pyFieldPath, pyTimebasePath, inputData, dataType=0, dim = 0, sizeArray = np.empty([0], dtype=np.int32))
        # data_type = self._ull._getDataType(data)

        # Strip context from absolute path
        rel_path = self.getRelCTXPath(ctx)
        # TODO: Check ignore_nbc_change
        strTimeBasePath = self.getTimeBasePath(homogeneousTime)

        if logger.level <= logging.DEBUG:
            log_string = " " * self.depth + " - % -38s write"
            logger.debug(log_string, "/".join([context_store[ctx], rel_path]))

        # TODO: the data_type argument seems to be unused in the ual_write_data routine, remove it?
        status = self._ull.ual_write_data(
            ctx, rel_path, strTimeBasePath, data, dataType=write_type, dim=ndims
        )
        if status != 0:
            raise ALException('Error writing field "{!s}"'.format(self._name))

    @needs_imas
    def get(self, ctx, homogeneousTime):
        """Get data from UAL backend storage format

        Tries to dynamically build all needed information for the UAL.
        Does currently _not_ set value of the leaf node, this is handled
        by the IDSStructure.
        """
        # Strip context from absolute path
        strNodePath = self.getRelCTXPath(ctx)
        strTimeBasePath = self.getTimeBasePath(homogeneousTime)
        read_type = self._backend_type or self._ids_type
        ndims = self._backend_ndims or self._ndims
        # we are not really ready to deal with a change in ndims

        if read_type == "STR" and ndims == 0:
            status, data = self._ull.ual_read_data_string(
                ctx, strNodePath, strTimeBasePath, CHAR_DATA, 1
            )
        elif read_type == "STR" and ndims == 1:
            status, data = self._ull.ual_read_data_array_string(
                ctx,
                strNodePath,
                strTimeBasePath,
                CHAR_DATA,
                2,
            )
        elif read_type == "INT" and ndims == 0:
            status, data = self._ull.ual_read_data_scalar(
                ctx, strNodePath, strTimeBasePath, INTEGER_DATA
            )
        elif read_type == "FLT" and ndims == 0:
            status, data = self._ull.ual_read_data_scalar(
                ctx, strNodePath, strTimeBasePath, DOUBLE_DATA
            )
        elif read_type == "CPX" and ndims == 0:
            status, data = self._ull.ual_read_data_scalar(
                ctx, strNodePath, strTimeBasePath, COMPLEX_DATA
            )
        elif read_type == "FLT" and ndims > 0:
            status, data = self._ull.ual_read_data_array(
                ctx, strNodePath, strTimeBasePath, DOUBLE_DATA, self._ndims
            )
        elif read_type == "INT" and ndims > 0:
            status, data = self._ull.ual_read_data_array(
                ctx, strNodePath, strTimeBasePath, INTEGER_DATA, self._ndims
            )
        elif read_type == "CPX" and ndims > 0:
            status, data = self._ull.ual_read_data_array(
                ctx, strNodePath, strTimeBasePath, COMPLEX_DATA, self._ndims
            )
        else:
            logger.critical(
                "Unknown type {!s} ndims {!s} of field {!s}, skipping for now".format(
                    read_type, ndims, self._name
                )
            )
            status = data = None

        # TODO: use round() instead of floor() for float -> int
        # this does not actually convert the data, the in-memory representation
        # is the same as the backend representation. Python does the data conversion
        # on comparison time (see test_minimal_conversion.py)
        return status, data

    @property
    def depth(self):
        """Calculate the depth of the leaf node"""
        my_depth = 0
        if hasattr(self, "_parent"):
            my_depth += self._parent.depth
        return my_depth

    def __repr__(self):
        return '%s("%s", %r)' % (type(self).__name__, self._path, self.value)

    @property
    def data_type(self):
        """Combine imaspy ids_type and ndims to UAL data_type"""
        return "{!s}_{!s}D".format(self._ids_type, self._ndims)

    def set_backend_properties(self, xml_child):
        """Set the backend properties on this IDSPrimitive"""

        if xml_child is None:
            logger.warning(
                "Field %s in memory rep not found in backend xml, "
                "will not be written",
                self._path,
            )
            data_type = None
            return

        data_type = xml_child.get("data_type")

        # this ensures that even if this self does not exist in backend_xml
        # we set the backend_type to None (otherwise you could have bugs
        # when switching backend_xml multiple times)
        if data_type:
            self._backend_type, self._backend_ndims = DD_TYPES[data_type]
        else:
            self._backend_type = None
            self._backend_ndims = None

        # only set backend name if different from name
        if xml_child.get("name") != self._name:
            self._backend_name = xml_child.get("name")
        else:
            self._backend_name = None

        if self._backend_name:
            logger.info(
                "Setting up mapping from %s (mem) to %s (file)",
                self._name,
                self._path,
            )

        if self._backend_type != self._ids_type:
            logger.info(
                "Setting up conversion at %s, memory=%s, backend=%s",
                self._path,
                self._ids_type,
                self._backend_type,
            )
        if self._backend_ndims != self._ndims:
            logger.error(
                "Dimensions mismatch at %s, memory=%s, backend=%s",
                self._path,
                self._ndims,
                self._backend_ndims,
            )


def create_leaf_container(name, data_type, **kwargs):
    """Wrapper to create IDSPrimitive/IDSNumericArray from IDS syntax.
    TODO: move this elsewhere.
    """
    ids_type, ndims = DD_TYPES[data_type]
    # legacy support
    if ndims == 0:
        leaf = IDSPrimitive(name, ids_type, ndims, **kwargs)
    else:
        if ids_type == "STR":
            # Array of strings should behave more like lists
            # this is an assumption on user expectation!
            leaf = IDSPrimitive(name, ids_type, ndims, **kwargs)
        else:
            leaf = IDSNumericArray(name, ids_type, ndims, **kwargs)
    return leaf


class IDSNumericArray(IDSPrimitive, np.lib.mixins.NDArrayOperatorsMixin):
    def __str__(self):
        return self.value.__str__()

    # One might also consider adding the built-in list type to this
    # list, to support operations like np.add(array_like, list)
    _HANDLED_TYPES = (np.ndarray, numbers.Number)

    def __array_ufunc__(self, ufunc, method, *inputs, **kwargs):
        out = kwargs.get("out", ())
        for x in inputs + out:
            # Only support operations with instances of _HANDLED_TYPES.
            # Use ArrayLike instead of type(self) for isinstance to
            # allow subclasses that don't override __array_ufunc__ to
            # handle ArrayLike objects.
            if not isinstance(x, self._HANDLED_TYPES + (IDSPrimitive,)):
                return NotImplemented

        # Defer to the implementation of the ufunc on unwrapped values.
        inputs = tuple(x.value if isinstance(x, IDSPrimitive) else x for x in inputs)
        if out:
            kwargs["out"] = tuple(
                x.value if isinstance(x, IDSPrimitive) else x for x in out
            )
        result = getattr(ufunc, method)(*inputs, **kwargs)

        if type(result) is tuple:
            # multiple return values
            return tuple(
                type(self)(self._name, self._ids_type, self._ndims, value=x)
                for x in result
            )
        elif method == "at":
            # no return value
            return None
        else:
            # one return value
            return type(self)(self._name, self._ids_type, self._ndims, value=result)

    def resize(self, new_shape):
        """Resize underlying data

        Data is stored in memory in a numpy array, so use numpy's resize to
        resize the underlying data
        """
        self.value.resize(new_shape)<|MERGE_RESOLUTION|>--- conflicted
+++ resolved
@@ -180,15 +180,9 @@
             )
         return value
 
-<<<<<<< HEAD
-    @needs_imas
-    def put(self, ctx, homogeneousTime, **kwargs):
-        """Put data into UAL backend storage format
-=======
     @staticmethod
     def parse_data(name, ndims, write_type, value):
         """ Parse IDS information to generate a IMASPy data structure.
->>>>>>> 7ecb0784
 
 
         Args:
@@ -243,6 +237,7 @@
             return True
         return False
 
+    @needs_imas
     def put(self, ctx, homogeneousTime, **kwargs):
         """Put data into UAL backend storage format
 
